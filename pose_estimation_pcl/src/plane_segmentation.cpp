--- conflicted
+++ resolved
@@ -213,26 +213,6 @@
         if (largest_plane_size > 0)
         {
 
-<<<<<<< HEAD
-                // If we found a floor plane, filter points close to the floor
-                if (axis == Eigen::Vector3f(0, 1, 0))
-                {
-                    getPlaneDistance(
-                        last_result_.largest_plane_cloud, largest_coeff, dist_threshold, axis, 0.2f);
-                    filterCloudsByPlane(last_result_.remaining_cloud, "y", "up", dist_threshold);
-                }
-                else if (axis == Eigen::Vector3f(1, 0, 0))
-                {
-                    getPlaneDistance(
-                        last_result_.largest_plane_cloud, largest_coeff, dist_threshold, axis, 0.25f);
-                    filterCloudsByPlane(last_result_.remaining_cloud, "x", "up", dist_threshold);
-                }
-                else if (axis == Eigen::Vector3f(0, 0, 1) && !measuring_dist)
-                {
-                    filterCloudsByPlane(last_result_.remaining_cloud, "z", "up", highest_floor);
-                }
-                // filterCloudsByPlane(largest_plane, "x", "up", dist_threshold);
-=======
             // If we found a floor plane, filter points close to the floor
             if (axis == Eigen::Vector3f(0, 1, 0))
             {
@@ -249,7 +229,6 @@
             else if (axis == Eigen::Vector3f(0, 0, 1) && !measuring_dist)
             {
                 filterCloudsByPlane(with_largest_plane_removed, "z", "up", highest_floor);
->>>>>>> b686ca78
             }
             // filterCloudsByPlane(largest_plane, "x", "up", dist_threshold);
 
